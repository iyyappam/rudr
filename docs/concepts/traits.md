# Traits

A [*trait*](https://github.com/microsoft/hydra-spec/blob/master/5.traits.md) represents a piece of add-on functionality that attaches to a component instance. Traits augment components with additional operational features such as traffic routing rules (including load balancing policy, network ingress routing, circuit breaking, rate limiting), auto-scaling policies, upgrade strategies, and more. As such, traits represent features of the system that are operational concerns, as opposed to developer concerns. In terms of implementation details, traits are Rudr-defined Kubernetes CRDs.

Currently, Rudr supports the following traits:

- [Manual Scaler](#manual-scaler-trait)
- [Autoscaler](#autoscaler-trait)
- [Ingress](#ingress-trait)
- [Volume Mounter](#volume-mounter-trait)

An [application operator](https://github.com/microsoft/hydra-spec/blob/master/2.overview_and_terminology.md#roles-and-responsibilities) assigns specific traits to component workloads of an application from the [ApplicationConfiguration](application-configuration.md) manifest. For example:

<pre>
apiVersion: core.oam.dev/v1alpha1
kind: ApplicationConfiguration
metadata:
  name: first-app
spec:
  components:
  - name: nginx-component
    instanceName: first-app-nginx
    parameterValues:
           - name: poet
           value: Eliot
           - name: poem
           value: The Wasteland
    <b style="color:blue;">traits:</b>
           - <b style="color:blue;">name:</b> ingress
             <b style="color:blue;">parameterValues:</b>
                    - name: hostname
                      value: example.com
                    - name: path
                      value: /
                    - name: service_port
                      value: 80
</pre>

You can assign a trait to a component by specifying its **`name`** (as listed in `kubectl get traits`) and your specific **`parameterValues`** (as described by `kubectl get trait <trait-name> -o yaml`). For more on using specific traits, refer to the sections below.

## Supported traits

<<<<<<< HEAD
Rudr supports several traits, with more rolling out in the future, including support for defining custom traits. In order provide maximum flexibility to [Infrastructure operators](https://github.com/microsoft/hydra-spec/blob/master/2.overview_and_terminology.md#roles-and-responsibilities), however, Rudr does not install default implementations for some of these these traits. Specifically, the *Autoscaler* and *Ingress* traits require you to select and install a Kubernetes controller before you can use them in your Rudr application, since they map to primitive Kubernetes features that can be fulfilled by different controllers. You can search for implementations for your traits at [Helm Hub](https://hub.helm.sh/).
=======
Currently Rudr supports three traits (with more rolling out in the future, including support for defining custom traits). In order provide maximum flexibility to [Infrastructure operators](https://github.com/microsoft/hydra-spec/blob/master/2.overview_and_terminology.md#roles-and-responsibilities), however, Rudr does not install default implementations for some of these these traits. Specifically, the *Autoscaler* and *Ingress* traits require you to select and install a Kubernetes controller before you can use them in your Rudr application, since they map to primitive Kubernetes features that can be fulfilled by different controllers. You can search for implementations for your traits at [Helm Hub](https://hub.helm.sh/).
>>>>>>> f827965e

Here's how to get info on the traits supported on your Rudr installation.

**List supported traits**:

```console
$ kubectl get traits
```

**Show the schema details of a trait:**

```console
$ kubectl get trait <trait-name> -o yaml
````

## Manual Scaler trait (`manual-scaler`)

Manual Scaler trait is used to manually scale components with replicable workload types.

### Installation

None. *The manual scaler trait has no external dependencies.*

### Supported workload types

- Server
- Task

### `parameterValues`

| Name | Description | Allowable values | Required | Default |
| :-- | :--| :-- | :-- | :-- |
| **replicaCount** | Number of replicas to run. | int | &#9745; | |

[Here's an example](../../examples/manual-scaler.yaml) of a manual scaler trait. You would attach this to a component within the application configuration:

```yaml
# Example manual scaler trait entry
traits:
  - name: manual-scaler
    parameterValues:
           - name: replicaCount
             value: 3
```

## Autoscaler trait (`autoscaler`)

Autoscaler trait is used autoscale components with replicable workloads. This is implemented by the Kubernetes [Horizontal Pod Autoscaler](https://kubernetes.io/docs/tasks/run-application/horizontal-pod-autoscale/).

### Installation

To use the autoscaler trait, you must install a controller for Kubernetes `HorizontalPodAutoscaler`. We recommend using the [Kubernetes-based Event Driven Autoscaling](https://hub.helm.sh/charts/kedacore/keda-edge) (KEDA) controller:

```console
$ helm install keda stable/keda
```

### Supported workload types

- Server
- Task

### `parameterValues`

| Name | Description | Allowable values | Required | Default |
| :-- | :--| :-- | :-- | :-- |
| **minimum** | Lower threshold of replicas to run. | int | | `1`
| **maximum** | Higher threshold of replicas to run.  | int. Cannot be less than `minimum` value. | | `10`
| **memory** | Memory consumption threshold (as percent) that will cause a scale event. | int ||
| **cpu** | CPU consumption threshold (as percent) that will cause a scale event. | int ||

[Here's an example](../../examples/autoscaler.yaml) of an autoscaler trait. You would attach this to a component within the application configuration:

```yaml
# Example autoscaler trait entry
- name: autoscaler
  parameterValues:
    - name: maximum
           value: 6
    - name: minimum
           value: 2
    - name: cpu
           value: 50
    - name: memory
           value: 50
```

## Ingress trait (`ingress`)

Ingress trait is used for components with service workloads and provides load balancing, SSL termination and name-based virtual hosting.

### Installation

To successfully use an `ingress` trait, you will need to install one of the Kubernetes Ingress controllers. We recommend [nginx-ingress](https://hub.helm.sh/charts/stable/nginx-ingress):

```console
$ helm install nginx-ingress stable/nginx-ingress
```

*Note:* You still must manage your DNS configuration as well. Mapping an ingress to `example.com` will not work if you do not also control the domain mapping for `example.com`.

### Supported workload types

- Server
- SingletonServer

### `parameterValues`

| Name | Description | Allowable values | Required | Default |
| :-- | :--| :-- | :-- | :-- |
| **hostname** | Host name for the ingress. | string | &#9745; |
| **service_port** | Port number on the service to bind to the ingress. | int. See notes below. | &#9745; | 
| **path** | Path to expose. | string | | `/`

To find your service port, you can do one of two things:

- find the port on the [ComponentSchematic](./component-schematic.md#ports)
- find the port on the desired Kubernetes [Service](https://kubernetes.io/docs/concepts/services-networking/service/) object

For example, here's how to find the port on a `ComponentSchematic`:

```yaml
apiVersion: core.oam.dev/v1alpha1
kind: ComponentSchematic
metadata:
  name: nginx-replicated-v1
spec:
  containers:
  - image: nginx:latest
    name: server
    ports:
    - containerPort: 80                  # <-- this is the service port
<<<<<<< HEAD
           name: http
           protocol: TCP
  workloadType: core.hydra.io/v1alpha1.Server
=======
      name: http
      protocol: TCP
  workloadType: core.oam.dev/v1alpha1.Server
>>>>>>> f827965e
```

So to use this on an ingress, you would need to add this to your `ApplicationConfiguration`:

```yaml
apiVersion: core.oam.dev/v1alpha1
kind: ApplicationConfiguration
metadata:
  name: example
spec:
  components:
    - name: nginx-replicated-v1
      instanceName: example-app
      traits:
        - name: ingress
          parameterValues:
            - name: hostname
              value: example.com
            - name: path
              value: /
            - name: service_port       # <-- service_port
              value: 80                # <-- set this to the value in the component
```

Because each component may have multiple ports, the specific port must be defined in the `ApplicationConfiguration`.

## Volume Mounter trait (`volume-mounter`)

The volume mounter trait is responsible for attaching a Kubernetes [PersistentVolume Claim](https://kubernetes.io/docs/concepts/storage/persistent-volumes/#persistentvolumeclaims) (PVC) to a component.

### Installation

None. *The volume mounter trait has no external dependencies.*

### Supported workload types

- Server
- SingletonServer
- Worker
- SingletonWorker
- Task
- SingletonTask

### `paramValues`

| Name | Description | Allowable values | Required | Default |
| :-- | :--| :-- | :-- | :-- |
| **volumeName** | The name of the volume this backs. | string. Matches the volume [name](./component-schematic.md#volumes) declared in ComponentSchematic. | &#9745; |
| **storageClass** | The storage class that a PVC requires. | string. According to the available StorageClasses(s) (`kubectl get storageclass`) in your cluster and/or `default` | &#9745; |

[Here's an example](../../examples/volumes.yaml) of how to attach a storage volume to your container:

```yaml
apiVersion: core.oam.dev/v1alpha1
kind: ComponentSchematic
metadata:
  name: server-with-volume-v1
spec:
  workloadType: core.oam.dev/v1alpha1.Server
  containers:
    - name: server
      image: nginx:latest
      resources:
        volumes:
          - name: myvol
            mountPath: /myvol
            disk:
              required: "50M"
              ephemeral: true
```

In the component schematic [`volumes`](./component-schematic.md#volumes) section, one volume is specified. It must be at least `50M` in size. It is `ephemeral`, which means that the component author does not expect the data to persist if the pod is destroyed.

Sometimes, components need to persist data. In such cases, the `ephemeral` flag should be set to `false`:

```yaml
apiVersion: core.oam.dev/v1alpha1
kind: ComponentSchematic
metadata:
  name: server-with-volume-v1
spec:
  workloadType: core.oam.dev/v1alpha1.Server
  containers:
    - name: server
      image: nginx:latest
      resources:
        volumes:
          - name: myvol
            mountPath: /myvol
            disk:
              required: "50M"
              ephemeral: false
```

In the Kubernetes implementation of OAM, a Persistent Volume Claim (PVC) is used to satisfy the non-ephemeral case. However, by default Rudr does not create this PVC automatically. A trait must be applied that will indicate how the PVC is created:

```yaml
apiVersion: core.oam.dev/v1alpha1
kind: ApplicationConfiguration
metadata:
  name: example-server-with-volume
spec:
  components:
    - name: server-with-volume-v1
      instanceName: example-server-with-volume
      traits:
        - name: volume-mounter
          parameterValues:
            - name: volumeName
              value: myvol
            - name: storageClass
              value: default
```

The `volume-mounter` trait ensures that a PVC is created with the given name (`myvol`) using the given storage class (`default`). Typically, the `volumeName` should match the `resources.volumes[].name` field from the `ComponentSchematic`. Thus `myvol` above will match the volume declared in the `volumes` section of `server-with-volume-v1`.

When this request is processed by Rudr, it will first create the Kubernetes PVC named `myvol` and then create a Kubernetes pod that attaches that PVC as a `volumeMount`.

Attaching PVCs to Pods _may take extra time_, as the underlying system must first provision storage.<|MERGE_RESOLUTION|>--- conflicted
+++ resolved
@@ -40,11 +40,7 @@
 
 ## Supported traits
 
-<<<<<<< HEAD
 Rudr supports several traits, with more rolling out in the future, including support for defining custom traits. In order provide maximum flexibility to [Infrastructure operators](https://github.com/microsoft/hydra-spec/blob/master/2.overview_and_terminology.md#roles-and-responsibilities), however, Rudr does not install default implementations for some of these these traits. Specifically, the *Autoscaler* and *Ingress* traits require you to select and install a Kubernetes controller before you can use them in your Rudr application, since they map to primitive Kubernetes features that can be fulfilled by different controllers. You can search for implementations for your traits at [Helm Hub](https://hub.helm.sh/).
-=======
-Currently Rudr supports three traits (with more rolling out in the future, including support for defining custom traits). In order provide maximum flexibility to [Infrastructure operators](https://github.com/microsoft/hydra-spec/blob/master/2.overview_and_terminology.md#roles-and-responsibilities), however, Rudr does not install default implementations for some of these these traits. Specifically, the *Autoscaler* and *Ingress* traits require you to select and install a Kubernetes controller before you can use them in your Rudr application, since they map to primitive Kubernetes features that can be fulfilled by different controllers. You can search for implementations for your traits at [Helm Hub](https://hub.helm.sh/).
->>>>>>> f827965e
 
 Here's how to get info on the traits supported on your Rudr installation.
 
@@ -177,15 +173,9 @@
     name: server
     ports:
     - containerPort: 80                  # <-- this is the service port
-<<<<<<< HEAD
-           name: http
-           protocol: TCP
-  workloadType: core.hydra.io/v1alpha1.Server
-=======
       name: http
       protocol: TCP
   workloadType: core.oam.dev/v1alpha1.Server
->>>>>>> f827965e
 ```
 
 So to use this on an ingress, you would need to add this to your `ApplicationConfiguration`:
