use k8s_openapi::api::apps::v1 as apps;
use k8s_openapi::api::core::v1 as core;
use k8s_openapi::apimachinery::pkg::{
    api::resource::Quantity, apis::meta::v1 as meta, util::intstr::IntOrString,
};
use log::info;
use std::collections::BTreeMap;

use crate::schematic::parameter::{ParameterList, ParameterType, ResolvedVals};

/// The default workload type if none is present.
pub const DEFAULT_WORKLOAD_TYPE: &str = "core.hydra.io/v1alpha1.Singleton";

/// Component describes the "spec" of a Hydra component schematic.
///
/// The wrapper of the schematic is provided by the Kubernetes library natively.
///
/// In addition to directly deserializing into a component, the from_string() helper
/// can be used for testing and prototyping.
#[derive(Serialize, Deserialize, Clone, Debug)]
#[serde(rename_all = "camelCase")]
#[serde(default)]
pub struct Component {
    pub workload_type: String,
    pub os_type: String,
    pub arch: String,
    pub parameters: ParameterList,
    pub containers: Vec<Container>,
    pub workload_settings: Vec<WorkloadSetting>,
}
impl Component {
    /// listening_port returns the first container port listed.
    pub fn listening_port(&self) -> Option<&Port> {
        // Iterate through each container, and if any one contains a port,
        // return it and stop processing.
        self.containers
            .iter()
            .find_map(|e| e.ports.iter().find_map(Some))
    }

    /// to_pod_spec generates a pod specification.
    pub fn to_pod_spec(&self, param_vals: ResolvedVals) -> core::PodSpec {
        let containers = self.to_containers(param_vals);
        let image_pull_secrets = Some(self.image_pull_secrets());
        core::PodSpec {
            containers,
            image_pull_secrets,
            ..Default::default()
        }
    }

    pub fn to_pod_spec_with_policy(
        &self,
        param_vals: ResolvedVals,
        restart_policy: String,
    ) -> core::PodSpec {
        let containers = self.to_containers(param_vals);
        let image_pull_secrets = Some(self.image_pull_secrets());
        core::PodSpec {
            containers,
            image_pull_secrets,
            restart_policy: Some(restart_policy),
            ..Default::default()
        }
    }

    pub fn to_containers(&self, resolved_vals: ResolvedVals) -> Vec<core::Container> {
        self.containers
            .iter()
            .map(|c| core::Container {
                name: c.name.clone(),
                image: Some(c.image.clone()),
                resources: Some(c.resources.to_resource_requirements()),
                ports: Some(c.ports.iter().map(|p| p.to_container_port()).collect()),
<<<<<<< HEAD
=======
                command: c.cmd.clone(),
                args: c.args.clone(),
>>>>>>> 18075576
                env: Some(
                    c.env
                        .iter()
                        .map(|e| e.to_env_var(resolved_vals.clone()))
                        .collect(),
                ),
                liveness_probe: c.liveness_probe.clone().and_then(|p| Some(p.to_probe())),
                readiness_probe: c.readiness_probe.clone().and_then(|p| Some(p.to_probe())),
                ..Default::default()
            })
            .collect()
    }

    pub fn image_pull_secrets(&self) -> Vec<core::LocalObjectReference> {
        self.containers
            .iter()
            .filter_map(|c| {
                info!("Looking for image pull secret");
                c.image_pull_secret.clone().and_then(|n| {
                    info!("found image pull secret");
                    Some(core::LocalObjectReference { name: Some(n) })
                })
            })
            .collect()
    }

    pub fn to_deployment_spec(
        &self,
        name: String,
        param_vals: ResolvedVals,
    ) -> apps::DeploymentSpec {
        let mut matching_labels = BTreeMap::new();
        matching_labels.insert("component".to_string(), name.clone());
        apps::DeploymentSpec {
            replicas: Some(1),
            selector: meta::LabelSelector {
                match_labels: Some(matching_labels.clone()),
                ..Default::default()
            },
            template: core::PodTemplateSpec {
                metadata: Some(meta::ObjectMeta {
                    labels: Some(matching_labels),
                    ..Default::default()
                }),
                spec: Some(self.to_pod_spec(param_vals)),
            },
            ..Default::default()
        }
    }
}

impl Default for Component {
    fn default() -> Self {
        Component {
            workload_type: DEFAULT_WORKLOAD_TYPE.into(),
            os_type: "linux".into(),
            arch: "amd64".into(),
            parameters: Vec::new(),
            containers: Vec::new(),
            workload_settings: Vec::new(),
        }
    }
}

impl std::str::FromStr for Component {
    type Err = failure::Error;

    /// Parse JSON data into a Component.
    fn from_str(json_data: &str) -> Result<Self, Self::Err> {
        let res: Component = serde_json::from_str(json_data)?;
        Ok(res)
    }
}

/// Container describes the container configuration for a Component.
#[derive(Serialize, Deserialize, Clone, Debug)]
#[serde(rename_all = "camelCase")]
pub struct Container {
    pub name: String,
    pub image: String,
    pub image_pull_secret: Option<String>,

    #[serde(default)]
    pub resources: Resources,

    pub cmd: Option<Vec<String>>,
    pub args: Option<Vec<String>>,

    #[serde(default)]
    pub env: Vec<Env>,

    #[serde(default)]
    pub ports: Vec<Port>,

    pub liveness_probe: Option<HealthProbe>,
    pub readiness_probe: Option<HealthProbe>,
}

/// Workload settings describe the configuration for a workload.
///
/// This information is passed to the underlying workload defined by Component::worload_type.
#[derive(Serialize, Deserialize, Clone, Debug)]
#[serde(rename_all = "camelCase")]
pub struct WorkloadSetting {
    pub name: String,
    pub description: Option<String>,

    #[serde(rename(serialize = "type", deserialize = "type"))]
    pub parameter_type: ParameterType,

    #[serde(default)]
    pub required: bool,

    pub default: Option<serde_json::Value>,
    pub from_param: Option<String>,
}

/// Env describes an environment variable for a container.
#[derive(Serialize, Deserialize, Clone, Debug)]
#[serde(rename_all = "camelCase")]
pub struct Env {
    pub name: String,
    pub value: Option<String>,
    pub from_param: Option<String>,
}
impl Env {
    pub(crate) fn to_env_var(&self, params: ResolvedVals) -> core::EnvVar {
        let value = match self.from_param.clone() {
            Some(p) => {
                params
                    .get(p.as_str())
                    .and_then(|i| {
                        // Not sure what to do for other types.
                        match i {
                            serde_json::Value::String(s) => Some(s.clone()),
                            _ => Some(i.to_string()),
                        }
                    })
                    .or_else(|| self.value.clone())
            }
            None => self.value.clone(),
        };
        // FIXME: This needs to support fromParam
        core::EnvVar {
            name: self.name.clone(),
            value,
            value_from: None,
        }
    }
}

/// Port describes a port on a Container.
#[derive(Serialize, Deserialize, Clone, Debug)]
#[serde(rename_all = "camelCase")]
pub struct Port {
    pub name: String,
    pub container_port: i32,

    #[serde(default)]
    pub protocol: PortProtocol,
}
impl Port {
    fn to_container_port(&self) -> core::ContainerPort {
        core::ContainerPort {
            container_port: self.container_port,
            name: Some(self.name.clone()),
            protocol: Some(self.protocol.to_string()),
            ..Default::default()
        }
    }
    pub fn to_service_port(&self) -> core::ServicePort {
        core::ServicePort {
            target_port: Some(IntOrString::Int(self.container_port)),
            name: Some(self.name.clone()),
            port: 80,
            protocol: Some(self.protocol.to_string()),
            ..Default::default()
        }
    }
}

// HealthProbe describes a probe used to check on the health of a Container.
#[derive(Serialize, Deserialize, Clone, Debug)]
#[serde(rename_all = "camelCase")]
#[serde(default)]
pub struct HealthProbe {
    pub exec: Option<Exec>,
    pub http_get: Option<HttpGet>,
    pub tcp_socket: Option<TcpSocket>,
    pub initial_delay_seconds: i32,
    pub period_seconds: i32,
    pub timeout_seconds: i32,
    pub success_threshold: i32,
    pub failure_threshold: i32,
}
impl HealthProbe {
    fn to_probe(&self) -> core::Probe {
        core::Probe {
            failure_threshold: Some(self.failure_threshold),
            period_seconds: Some(self.period_seconds),
            timeout_seconds: Some(self.timeout_seconds),
            success_threshold: Some(self.success_threshold),
            initial_delay_seconds: Some(self.initial_delay_seconds),
            exec: self.exec.clone().and_then(|c| {
                Some(core::ExecAction {
                    command: Some(c.command),
                })
            }),
            http_get: self
                .http_get
                .clone()
                .and_then(|a| Some(a.to_http_get_action())),
            tcp_socket: self
                .tcp_socket
                .clone()
                .and_then(|t| Some(t.to_tcp_socket_action())),
        }
    }
}
impl Default for HealthProbe {
    fn default() -> Self {
        HealthProbe {
            exec: None,
            http_get: None,
            tcp_socket: None,
            initial_delay_seconds: 0,
            period_seconds: 10,
            timeout_seconds: 1,
            success_threshold: 1,
            failure_threshold: 3,
        }
    }
}

/// Exec describes a shell command, as an array, for execution in a Container.
#[derive(Serialize, Deserialize, Clone, Debug)]
#[serde(rename_all = "camelCase")]
pub struct Exec {
    pub command: Vec<String>,
}

/// HttpGet describes an HTTP GET request used to probe a container.
#[derive(Serialize, Deserialize, Clone, Debug)]
#[serde(rename_all = "camelCase")]
pub struct HttpGet {
    pub path: String,
    pub port: i32,
    pub http_headers: Vec<HttpHeader>,
}
impl HttpGet {
    fn to_http_get_action(&self) -> core::HTTPGetAction {
        core::HTTPGetAction {
            http_headers: Some(
                self.http_headers
                    .iter()
                    .map(|h| h.to_kube_header())
                    .collect(),
            ),
            path: Some(self.path.clone()),
            port: IntOrString::Int(self.port),
            ..Default::default()
        }
    }
}

/// HttpHeader describes an HTTP header.
///
/// Headers are not stored as a map of name/value because the same header is allowed
/// multiple times.
#[derive(Serialize, Deserialize, Clone, Debug)]
#[serde(rename_all = "camelCase")]
pub struct HttpHeader {
    pub name: String,
    pub value: String,
}
impl HttpHeader {
    fn to_kube_header(&self) -> core::HTTPHeader {
        core::HTTPHeader {
            name: self.name.clone(),
            value: self.value.clone(),
        }
    }
}

/// TcpSocket defines a socket used for health probing.
#[derive(Serialize, Deserialize, Clone, Debug)]
#[serde(rename_all = "camelCase")]
pub struct TcpSocket {
    pub port: i32,
}
impl TcpSocket {
    fn to_tcp_socket_action(&self) -> core::TCPSocketAction {
        core::TCPSocketAction {
            port: IntOrString::Int(self.port),
            ..Default::default()
        }
    }
}

/// Resources defines the resources required by a container.
#[derive(Serialize, Deserialize, Clone, Debug)]
#[serde(rename_all = "camelCase")]
#[serde(default)]
pub struct Resources {
    pub cpu: CPU,
    pub memory: Memory,
    pub gpu: GPU,
    pub volumes: Vec<Volume>,
}
impl Resources {
    fn to_resource_requirements(&self) -> core::ResourceRequirements {
        let mut requests = BTreeMap::new();
        requests.insert("cpu".to_string(), Quantity(self.cpu.required.clone()));
        requests.insert("memory".to_string(), Quantity(self.memory.required.clone()));

        // TODO: Kubernetes does not have a built-in type for GPUs. What do we use?
        core::ResourceRequirements {
            requests: Some(requests),
            limits: None,
        }
    }
}

impl Default for Resources {
    fn default() -> Self {
        Resources {
            cpu: CPU {
                required: "1".into(),
            },
            memory: Memory {
                required: "1G".into(),
            },
            gpu: GPU {
                required: "0".into(),
            },
            volumes: Vec::new(),
        }
    }
}

/// CPU describes a CPU resource allocation for a container.
///
/// It indicates how much CPU (core count) is required for this container to operate.
#[derive(Serialize, Deserialize, Clone, Debug)]
#[serde(rename_all = "camelCase")]
pub struct CPU {
    pub required: String,
}

/// Memory describes the memory allocation for a container.
///
/// It indicates the required amount of memory for a container to operate.
#[derive(Serialize, Deserialize, Clone, Debug)]
#[serde(rename_all = "camelCase")]
pub struct Memory {
    pub required: String,
}

/// GPU describes a Container's need for a GPU.
///
/// It indicates how many (if any) GPU cores a container needs to operate.
#[derive(Serialize, Deserialize, Clone, Debug)]
#[serde(rename_all = "camelCase")]
pub struct GPU {
    pub required: String,
}

/// Volume describes a path that is attached to a Container.
///
/// It specifies not only the location, but also the requirements.
#[derive(Serialize, Deserialize, Clone, Debug)]
#[serde(rename_all = "camelCase")]
pub struct Volume {
    pub name: String,
    pub mount_path: String,

    #[serde(default)]
    pub access_mode: AccessMode,

    #[serde(default)]
    pub sharing_policy: SharingPolicy,
    pub disk: Option<Disk>,
}

// Disk describes the disk requirements for backing a Volume.
#[derive(Serialize, Deserialize, Clone, Debug)]
#[serde(rename_all = "camelCase")]
pub struct Disk {
    required: String,
    ephemeral: bool,
}
impl Default for Disk {
    fn default() -> Disk {
        Disk {
            required: "1G".into(),
            ephemeral: false,
        }
    }
}

/// AccessMode defines the access modes for file systems.
///
/// Currently, only read/write and read-only are supported.
#[derive(Serialize, Deserialize, Clone, Debug, PartialEq)]
#[serde(rename_all = "UPPERCASE")]
pub enum AccessMode {
    RW,
    RO,
}
impl Default for AccessMode {
    fn default() -> Self {
        AccessMode::RW
    }
}

/// SharingPolicy defines whether a filesystem can be shared across containers.
///
/// An Exclusive filesystem can only be attached to one container.
#[derive(Serialize, Deserialize, Clone, Debug, PartialEq)]
pub enum SharingPolicy {
    Shared,
    Exclusive,
}
impl Default for SharingPolicy {
    fn default() -> Self {
        SharingPolicy::Exclusive
    }
}

/// PortProtocol is a protocol used when attaching to ports.
///
/// Currently, only TCP and UDP are supported by Kubernetes.
#[derive(Serialize, Deserialize, Clone, Debug, PartialEq)]
#[serde(rename_all = "UPPERCASE")]
pub enum PortProtocol {
    TCP,
    UDP,
    SCTP,
}
impl PortProtocol {
    fn as_str(&self) -> &str {
        match self {
            PortProtocol::UDP => "UDP",
            PortProtocol::SCTP => "SCTP",
            PortProtocol::TCP => "TCP",
        }
    }
}
impl Default for PortProtocol {
    fn default() -> Self {
        PortProtocol::TCP
    }
}
impl ToString for PortProtocol {
    fn to_string(&self) -> String {
        self.as_str().to_string()
    }
}<|MERGE_RESOLUTION|>--- conflicted
+++ resolved
@@ -72,11 +72,8 @@
                 image: Some(c.image.clone()),
                 resources: Some(c.resources.to_resource_requirements()),
                 ports: Some(c.ports.iter().map(|p| p.to_container_port()).collect()),
-<<<<<<< HEAD
-=======
                 command: c.cmd.clone(),
                 args: c.args.clone(),
->>>>>>> 18075576
                 env: Some(
                     c.env
                         .iter()
