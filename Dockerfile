<<<<<<< HEAD
ARG BUILDER_IMAGE=rust:1.36
ARG BASE_IMAGE=debian:stretch-slim

FROM ${BUILDER_IMAGE} AS builder
=======
FROM rust:1.37 AS builder
>>>>>>> 813e358b
WORKDIR /usr/src/scylla

COPY Cargo.toml .
COPY Cargo.lock .

# Create dummy files to build the dependencies, cargo won't build without src/main.rs and src/lib.rs
# then remove Scylla fingerprint for following rebuild
RUN mkdir -p ./src/ && \
    echo 'fn main() {}' > ./src/main.rs && \
    echo '' > ./src/lib.rs
RUN cargo build --release && \
    rm -rf ./target/release/.fingerprint/scylla-*

# Build real binaries now
COPY ./src ./src
RUN cargo build --release

FROM ${BASE_IMAGE}
WORKDIR /usr/app
RUN apt-get update && apt-get install -y openssl && rm -rf /var/lib/apt/lists/*
COPY --from=builder /usr/src/scylla/target/release/scylla .
ENV RUST_LOG scylla=info
CMD ["./scylla"]<|MERGE_RESOLUTION|>--- conflicted
+++ resolved
@@ -1,11 +1,7 @@
-<<<<<<< HEAD
-ARG BUILDER_IMAGE=rust:1.36
+ARG BUILDER_IMAGE=rust:1.37
 ARG BASE_IMAGE=debian:stretch-slim
 
 FROM ${BUILDER_IMAGE} AS builder
-=======
-FROM rust:1.37 AS builder
->>>>>>> 813e358b
 WORKDIR /usr/src/scylla
 
 COPY Cargo.toml .
